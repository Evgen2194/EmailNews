# gui.py
import tkinter as tk
from tkinter import ttk, messagebox
import uuid # For generating unique task IDs

# Assuming other modules are in the same directory orPYTHONPATH is set
import config_manager 
import scheduler 
# import gemini_client # Will be used by scheduler, not directly by GUI for now
# import email_sender # Will be used by scheduler

class App:
    def __init__(self, master):
        self.master = master
        master.title("Gemini Task Scheduler")
        master.protocol("WM_DELETE_WINDOW", self.on_closing) # Handle window close

        self.config = config_manager.load_config()
        self.tasks = self.config.get("scheduled_tasks", []) # Keep a local copy

        # --- Configuration Frame ---
        config_frame = ttk.LabelFrame(master, text="Configuration")
        config_frame.grid(row=0, column=0, columnspan=2, padx=10, pady=10, sticky="ew")

        ttk.Label(config_frame, text="Gemini API Key:").grid(row=0, column=0, padx=5, pady=5, sticky="w")
        self.api_key_var = tk.StringVar(value=self.config.get("gemini_api_key", ""))
        self.api_key_entry = ttk.Entry(config_frame, width=50, textvariable=self.api_key_var)
        self.api_key_entry.grid(row=0, column=1, padx=5, pady=5, sticky="ew")

        ttk.Label(config_frame, text="Default Recipient Email:").grid(row=1, column=0, padx=5, pady=5, sticky="w")
        self.email_var = tk.StringVar(value=self.config.get("recipient_email", ""))
        self.email_entry = ttk.Entry(config_frame, width=50, textvariable=self.email_var)
        self.email_entry.grid(row=1, column=1, padx=5, pady=5, sticky="ew")
        
        # SMTP Configuration Button
        self.smtp_button = ttk.Button(config_frame, text="SMTP Settings", command=self.open_smtp_settings_dialog)
        self.smtp_button.grid(row=2, column=0, columnspan=2, pady=5)


        # --- Frame for adding new tasks ---
        task_frame = ttk.LabelFrame(master, text="Add New Task")
        task_frame.grid(row=2, column=0, columnspan=2, padx=5, pady=5, sticky="ew")

        ttk.Label(task_frame, text="Prompt:").grid(row=0, column=0, padx=5, pady=5, sticky="w")
        self.prompt_text = tk.Text(task_frame, height=3, width=50)
        self.prompt_text.grid(row=0, column=1, padx=5, pady=5, sticky="ew")

        # Interval Input Section
        interval_label_frame = ttk.Frame(task_frame) # Frame to group interval widgets
        interval_label_frame.grid(row=1, column=1, padx=5, pady=5, sticky="ew")

        ttk.Label(task_frame, text="Interval:").grid(row=1, column=0, padx=5, pady=5, sticky="w") # Label for the whole row

        ttk.Label(interval_label_frame, text="Every:").pack(side=tk.LEFT, padx=(0,2)) # "Every"

        self.interval_value_var = tk.StringVar(value="1") # Variable for the numeric part of interval
        self.interval_value_entry = ttk.Entry(interval_label_frame, width=5, textvariable=self.interval_value_var) # Entry for number
        self.interval_value_entry.pack(side=tk.LEFT, padx=(0,5))

        self.interval_unit_var = tk.StringVar() # Variable for the unit part of interval
        self.interval_units = ["Minutes", "Hours", "Days", "Weeks"] # Available units
        self.interval_unit_combobox = ttk.Combobox(interval_label_frame, textvariable=self.interval_unit_var,
                                                 values=self.interval_units, width=10, state="readonly") # Combobox for units
        self.interval_unit_combobox.pack(side=tk.LEFT)
        self.interval_unit_combobox.set(self.interval_units[0]) # Default to "Minutes"

        # Old example usage label, commented out as new UI is more explicit
        # ttk.Label(task_frame, text="(e.g., '1 hour', '1 day 10:00')").grid(row=1, column=1, padx=5, pady=5, sticky="e")


        self.search_internet_var = tk.BooleanVar()
        self.search_internet_check = ttk.Checkbutton(task_frame, text="Search Internet", variable=self.search_internet_var)
        self.search_internet_check.grid(row=2, column=1, padx=5, pady=5, sticky="w")

        self.add_task_button = ttk.Button(task_frame, text="Add Task", command=self.add_task_gui)
        self.add_task_button.grid(row=3, column=1, padx=5, pady=5, sticky="e")

        # --- Frame for displaying tasks ---
        tasks_display_frame = ttk.LabelFrame(master, text="Scheduled Tasks")
        tasks_display_frame.grid(row=3, column=0, columnspan=2, padx=10, pady=5, sticky="nsew")

        self.tasks_listbox = tk.Listbox(tasks_display_frame, height=10, width=70)
        self.tasks_listbox.pack(side=tk.LEFT, padx=(5,0), pady=5, fill=tk.BOTH, expand=True)
        
        # Scrollbar for listbox
        scrollbar = ttk.Scrollbar(tasks_display_frame, orient=tk.VERTICAL, command=self.tasks_listbox.yview)
        scrollbar.pack(side=tk.RIGHT, fill=tk.Y, pady=5, padx=(0,5))
        self.tasks_listbox.config(yscrollcommand=scrollbar.set)

        # TODO: Add Edit Task button (consider how it interacts with running tasks)
        # TODO: Add Enable/Disable Task button

        # --- Task Details / Status Frame ---
        self.task_details_frame = ttk.LabelFrame(master, text="Task Status & Details")
        self.task_details_frame.grid(row=3, column=2, padx=10, pady=5, sticky="nsew")

        self.details_last_sent_var = tk.StringVar(value="Last Sent: N/A")
        ttk.Label(self.task_details_frame, textvariable=self.details_last_sent_var).pack(anchor="w", padx=5, pady=2)

        ttk.Label(self.task_details_frame, text="Last Response:").pack(anchor="w", padx=5, pady=(5,0))
        self.details_last_response_text = tk.Text(self.task_details_frame, height=8, width=40, wrap=tk.WORD, state=tk.DISABLED)
        self.details_last_response_text.pack(padx=5, pady=5, fill=tk.BOTH, expand=True)

        # Make the text widget expand
        self.task_details_frame.grid_rowconfigure(1, weight=1) # Assuming Last Response Text is effectively row 1 after labels
        self.task_details_frame.grid_columnconfigure(0, weight=1)


        # --- Frame for task actions (Enable/Disable) ---
        # Placed below tasks_display_frame (row=3) and above control_frame
        task_actions_frame = ttk.Frame(master)
        task_actions_frame.grid(row=4, column=0, columnspan=2, padx=10, pady=(5,0), sticky="ew")

        self.enable_task_button = ttk.Button(task_actions_frame, text="Enable Selected", command=self.enable_selected_task, state=tk.DISABLED)
        self.enable_task_button.pack(side=tk.LEFT, padx=5)

        self.disable_task_button = ttk.Button(task_actions_frame, text="Disable Selected", command=self.disable_selected_task, state=tk.DISABLED)
        self.disable_task_button.pack(side=tk.LEFT, padx=5)

        # --- Controls (Start/Stop Scheduler, Remove Task) ---
        # Placed below task_actions_frame
        control_frame = ttk.Frame(master)
        control_frame.grid(row=5, column=0, columnspan=2, padx=10, pady=10, sticky="ew")

        self.start_button = ttk.Button(control_frame, text="Start Scheduler", command=self.start_scheduler_gui)
        self.start_button.pack(side=tk.LEFT, padx=5)

        self.stop_button = ttk.Button(control_frame, text="Stop Scheduler", command=self.stop_scheduler_gui, state=tk.DISABLED)
        self.stop_button.pack(side=tk.LEFT, padx=5)

        self.remove_task_button = ttk.Button(control_frame, text="Remove Selected Task", command=self.remove_selected_task)
<<<<<<< HEAD
        self.remove_task_button.pack(side=tk.LEFT, padx=15)
=======
        self.remove_task_button.pack(side=tk.LEFT, padx=15) # Spaced out a bit

        # --- Frame for task actions (Enable/Disable) ---
        task_actions_frame = ttk.Frame(master)
        task_actions_frame.grid(row=4, column=0, columnspan=2, padx=10, pady=0, sticky="ew") # Placed below listbox, before main controls

        self.enable_task_button = ttk.Button(task_actions_frame, text="Enable Selected", command=self.enable_selected_task, state=tk.DISABLED)
        self.enable_task_button.pack(side=tk.LEFT, padx=5, pady=(0,5))

        self.disable_task_button = ttk.Button(task_actions_frame, text="Disable Selected", command=self.disable_selected_task, state=tk.DISABLED)
        self.disable_task_button.pack(side=tk.LEFT, padx=5, pady=(0,5))
>>>>>>> 5ad5172d
        
        master.grid_columnconfigure(1, weight=1) # Allow task list to expand (col 0 is label)
        master.grid_columnconfigure(2, weight=1) # Allow task details to expand
        master.grid_rowconfigure(3, weight=1) # Allow task display frame (row containing listbox and details) to expand vertically
        tasks_display_frame.grid_columnconfigure(0, weight=1) # Allow listbox to expand horizontally
        self.task_details_frame.grid_rowconfigure(2, weight=1) # Ensure Text widget can expand
        self.task_details_frame.grid_columnconfigure(0, weight=1)


        self.tasks_listbox.bind('<<ListboxSelect>>', self.on_task_select)
        self.update_tasks_listbox() # Load tasks from config into listbox
        self.clear_task_details() # Initialize details pane
        self.master.after(1000, self.periodic_update_tasks_display) # Start periodic updates for countdowns and details

    def on_task_select(self, event=None): # event is ignored but passed by Tkinter bind
        """
        Handles selection changes in the tasks listbox.
        Updates the task details pane and enable/disable buttons.
        """
        selected_indices = self.tasks_listbox.curselection()
        if not selected_indices: # If nothing is selected
            self.clear_task_details()
            self.enable_task_button.config(state=tk.DISABLED)
            self.disable_task_button.config(state=tk.DISABLED)
            return

        selected_index = selected_indices[0]
        if 0 <= selected_index < len(self.tasks):
            selected_task_data = self.tasks[selected_index] # self.tasks is from config

            # Update details pane
            last_sent_str = "N/A"
            if selected_task_data.get("last_sent_time"):
                try:
                    from datetime import datetime
                    dt_obj = datetime.fromisoformat(selected_task_data["last_sent_time"])
                    last_sent_str = dt_obj.strftime("%Y-%m-%d %H:%M:%S")
                except ValueError:
                    last_sent_str = selected_task_data["last_sent_time"]

            self.details_last_sent_var.set(f"Last Sent: {last_sent_str}")
            self.details_last_response_text.config(state=tk.NORMAL)
            self.details_last_response_text.delete("1.0", tk.END)
            self.details_last_response_text.insert(tk.END, selected_task_data.get("last_response", "No response recorded."))
            self.details_last_response_text.config(state=tk.DISABLED)

            # Update Enable/Disable buttons based on task's current 'enabled' state
            is_enabled = selected_task_data.get("enabled", True) # Default to True if not present
            if is_enabled:
                self.enable_task_button.config(state=tk.DISABLED)
                self.disable_task_button.config(state=tk.NORMAL)
            else:
                self.enable_task_button.config(state=tk.NORMAL)
                self.disable_task_button.config(state=tk.DISABLED)
        else:
            self.clear_task_details()
            self.enable_task_button.config(state=tk.DISABLED)
            self.disable_task_button.config(state=tk.DISABLED)

    def clear_task_details(self):
        """Clears the task details pane, resetting it to a default state."""
        self.details_last_sent_var.set("Last Sent: N/A")
        self.details_last_response_text.config(state=tk.NORMAL)
        self.details_last_response_text.delete("1.0", tk.END)
        self.details_last_response_text.insert(tk.END, "Select a task from the list to see its details.")
        self.details_last_response_text.config(state=tk.DISABLED)

    def _handle_task_enable_disable(self, enable_flag):
        """Common logic for enabling or disabling a selected task."""
        selected_indices = self.tasks_listbox.curselection()
        if not selected_indices:
            messagebox.showwarning("No Selection", "Please select a task.")
            return

        selected_index = selected_indices[0]
        if 0 <= selected_index < len(self.tasks):
            task_to_modify = self.tasks[selected_index]
            task_id = task_to_modify.get("id")

            if not task_id:
                messagebox.showerror("Error", "Selected task has no ID. Cannot modify.")
                return

            # Create a copy to modify, then update
            updated_task_data = task_to_modify.copy()
            updated_task_data["enabled"] = enable_flag

            if config_manager.update_task_in_config(task_id, updated_task_data):
                # Refresh local tasks cache directly for consistency before UI update
                self.tasks = config_manager.get_tasks()

                # Update listbox and selection state for buttons
                self.update_tasks_listbox()
                # Try to reselect the item to update button states, may need index adjustment if list changes
                self.tasks_listbox.select_set(selected_index)
                self.on_task_select() # Refresh button states based on new task state

                action = "enabled" if enable_flag else "disabled"
                messagebox.showinfo("Success", f"Task '{task_to_modify['prompt'][:30]}...' {action}.")

                # If scheduler is running, restart it to apply changes
                if scheduler._scheduler_thread and scheduler._scheduler_thread.is_alive():
                    print(f"GUI: Scheduler running, restarting to apply task enable/disable changes for task {task_id}")
                    self.stop_scheduler_gui()
                    self.start_scheduler_gui()
            else:
                messagebox.showerror("Error", f"Failed to update task '{task_to_modify['prompt'][:30]}...' state.")
        else:
            messagebox.showerror("Error", "Invalid task selection for enable/disable.")

    def enable_selected_task(self):
        """Enables the selected task."""
        self._handle_task_enable_disable(True)

    def disable_selected_task(self):
        """Disables the selected task."""
        self._handle_task_enable_disable(False)

    def periodic_update_tasks_display(self):
        """
        Periodically updates the task listbox (for countdowns) and the details pane
        (if a task is selected and its info might have changed).
        This function reschedules itself to run every second.
        """
        if scheduler._scheduler_thread and scheduler._scheduler_thread.is_alive():
            self.update_tasks_listbox() # Refreshes countdowns in the list
            # If a task is selected, its details (like last sent time/response) might change
            # due to scheduler actions, so refresh the details pane too.
            if self.tasks_listbox.curselection():
                self.on_task_select()
        self.master.after(1000, self.periodic_update_tasks_display) # Reschedule for the next second

    def stop_scheduler_gui(self):
        print("DEBUG: gui.py -> stop_scheduler_gui() CALLED") # DEBUG LOG
        scheduler.stop_scheduler_thread()
        messagebox.showinfo("Scheduler", "Scheduler stopped.")
        self.start_button.config(state=tk.NORMAL)
        self.stop_button.config(state=tk.DISABLED)
        self.add_task_button.config(state=tk.NORMAL)
        self.remove_task_button.config(state=tk.NORMAL)

    def open_smtp_settings_dialog(self):
        smtp_config = self.config.get("smtp_settings", config_manager.DEFAULT_CONFIG["smtp_settings"].copy())

        dialog = tk.Toplevel(self.master)
        dialog.title("SMTP Settings")
        dialog.transient(self.master) # Keep dialog on top of main window
        dialog.grab_set() # Modal behavior

        frame = ttk.Frame(dialog, padding="10")
        frame.pack(expand=True, fill=tk.BOTH)

        ttk.Label(frame, text="SMTP Server:").grid(row=0, column=0, padx=5, pady=5, sticky="w")
        server_var = tk.StringVar(value=smtp_config.get("server", ""))
        server_entry = ttk.Entry(frame, width=40, textvariable=server_var)
        server_entry.grid(row=0, column=1, padx=5, pady=5)

        ttk.Label(frame, text="SMTP Port:").grid(row=1, column=0, padx=5, pady=5, sticky="w")
        port_var = tk.StringVar(value=str(smtp_config.get("port", "")))
        port_entry = ttk.Entry(frame, width=10, textvariable=port_var)
        port_entry.grid(row=1, column=1, padx=5, pady=5, sticky="w")

        ttk.Label(frame, text="SMTP User:").grid(row=2, column=0, padx=5, pady=5, sticky="w")
        user_var = tk.StringVar(value=smtp_config.get("user", ""))
        user_entry = ttk.Entry(frame, width=40, textvariable=user_var)
        user_entry.grid(row=2, column=1, padx=5, pady=5)

        ttk.Label(frame, text="SMTP Password:").grid(row=3, column=0, padx=5, pady=5, sticky="w")
        password_var = tk.StringVar(value=smtp_config.get("password", ""))
        # TODO: Implement secure password storage instead of plaintext in config, as noted in config_manager.py.
        password_entry = ttk.Entry(frame, width=40, textvariable=password_var, show="*")
        password_entry.grid(row=3, column=1, padx=5, pady=5)

        use_tls_var = tk.BooleanVar(value=smtp_config.get("use_tls", True))
        tls_check = ttk.Checkbutton(frame, text="Use TLS", variable=use_tls_var)
        tls_check.grid(row=4, column=0, columnspan=2, padx=5, pady=10, sticky="w")

        def validate_port(P):
            if P == "":
                return True
            if P.isdigit() and 0 <= int(P) <= 65535:
                return True
            return False

        vcmd = (dialog.register(validate_port), '%P')
        port_entry.config(validate='key', validatecommand=vcmd)


        def on_save():
            try:
                port_val = port_var.get()
                if not port_val: # Default to 0 if empty, though server might reject. Or enforce entry.
                    messagebox.showerror("Error", "SMTP Port cannot be empty.", parent=dialog)
                    return

                port_num = int(port_val)
                if not (0 <= port_num <= 65535):
                    messagebox.showerror("Error", "Invalid port number. Must be between 0 and 65535.", parent=dialog)
                    return

                self.config["smtp_settings"]["server"] = server_var.get()
                self.config["smtp_settings"]["port"] = port_num
                self.config["smtp_settings"]["user"] = user_var.get()
                self.config["smtp_settings"]["password"] = password_var.get() # WARNING: Stored in plain text in app_config.json
                self.config["smtp_settings"]["use_tls"] = use_tls_var.get()

                if config_manager.save_config(self.config):
                    messagebox.showinfo("Success", "SMTP settings saved.", parent=dialog)
                    dialog.destroy()
                else:
                    messagebox.showerror("Error", "Failed to save SMTP settings.", parent=dialog)
            except ValueError:
                messagebox.showerror("Error", "Invalid port number. Please enter a valid number.", parent=dialog)
            except Exception as e:
                messagebox.showerror("Error", f"An unexpected error occurred: {e}", parent=dialog)

        def on_cancel():
            dialog.destroy()

        button_frame = ttk.Frame(frame)
        button_frame.grid(row=5, column=0, columnspan=2, pady=10)

        save_button = ttk.Button(button_frame, text="Save", command=on_save)
        save_button.pack(side=tk.LEFT, padx=5)
        cancel_button = ttk.Button(button_frame, text="Cancel", command=on_cancel)
        cancel_button.pack(side=tk.LEFT, padx=5)

        # Center the dialog
        dialog.update_idletasks()
        x = self.master.winfo_x() + (self.master.winfo_width() // 2) - (dialog.winfo_width() // 2)
        y = self.master.winfo_y() + (self.master.winfo_height() // 2) - (dialog.winfo_height() // 2)
        dialog.geometry(f"+{x}+{y}")
        dialog.resizable(False, False)


    def save_main_config(self):
        """Saves the main configuration details (API key, email)"""
        self.config["gemini_api_key"] = self.api_key_var.get()
        self.config["recipient_email"] = self.email_var.get()
        # SMTP settings would be saved in their own dialog/logic
        if config_manager.save_config(self.config):
            print("Main configuration saved.")
        else:
            messagebox.showerror("Error", "Failed to save main configuration.")


    def add_task_gui(self):
        prompt = self.prompt_text.get("1.0", tk.END).strip()

        interval_value_str = self.interval_value_var.get().strip()
        interval_unit = self.interval_unit_var.get()
        search_internet = self.search_internet_var.get()

        if not interval_value_str.isdigit() or int(interval_value_str) <= 0:
            messagebox.showerror("Error", "Interval value must be a positive number.")
            return

        interval_value = int(interval_value_str)

        # Format interval string for scheduler.py (e.g., "5 minutes", "1 day")
        # Note: scheduler.py's _parse_interval will need to handle this format.
        # It expects "N unit(s)", so singular/plural might need adjustment or flexible parsing there.
        # For simplicity, using singular for now, assuming scheduler handles it or is adapted.
        # Example: "minutes" -> "minute" for "1 minute" vs "2 minutes"
        # The schedule library is flexible with plurals for its direct methods.

        # Map GUI display names to what 'schedule' library might expect or our parser.
        unit_mapping = {
            "Minutes": "minutes",
            "Hours": "hours",
            "Days": "days",
            "Weeks": "weeks"
        }
        parsed_unit = unit_mapping.get(interval_unit, "minutes") # Default to minutes if something is wrong

        interval_str = f"{interval_value} {parsed_unit}"
        
        # Use global API key and recipient email by default for a task
        # These could be overridden per task if UI is expanded later
        api_key = self.api_key_var.get() 
        recipient_email = self.email_var.get()

        if not api_key:
            messagebox.showerror("Error", "Gemini API Key must be set in Configuration.")
            return
        if not recipient_email:
            messagebox.showerror("Error", "Default Recipient Email must be set in Configuration.")
            return
        if not prompt:
            messagebox.showerror("Error", "Prompt cannot be empty.")
            return
        # Interval check is implicitly handled by the new input method's structure
        # and the initial digit check.

        task_id = str(uuid.uuid4()) # Generate a unique ID for the task
        new_task = {
            "id": task_id,
            "prompt": prompt,
            "interval": interval_str, # Use the newly formatted interval string
            "search_internet": search_internet,
            "enabled": True # New tasks are enabled by default
            # api_key and recipient_email are implicitly global for now
            # if we want per-task overrides, they should be stored here too
        }
        
        if config_manager.add_task_to_config(new_task):
            self.tasks.append(new_task) # Update local cache
            self.update_tasks_listbox()
            messagebox.showinfo("Success", f"Task '{prompt[:30]}...' added.")
            # Clear input fields
            self.prompt_text.delete("1.0", tk.END)
            self.interval_value_var.set("1") # Reset to default
            self.interval_unit_combobox.set(self.interval_units[0]) # Reset to default
            self.search_internet_var.set(False)
        else:
            messagebox.showerror("Error", "Failed to save task to configuration.")
            
    def remove_selected_task(self):
        selected_indices = self.tasks_listbox.curselection()
        if not selected_indices:
            messagebox.showwarning("No Selection", "Please select a task to remove.")
            return

        # Assuming single selection for now
        selected_index = selected_indices[0]
        
        # Need to map listbox index to task ID, as listbox can be filtered/sorted later
        # For now, assuming direct mapping from self.tasks
        if 0 <= selected_index < len(self.tasks):
            task_to_remove = self.tasks[selected_index]
            task_id = task_to_remove.get("id")

            if not task_id:
                messagebox.showerror("Error", "Selected task has no ID. Cannot remove.")
                return

            confirm = messagebox.askyesno("Confirm Removal", 
                                         f"Are you sure you want to remove task:\n{task_to_remove['prompt'][:50]}...?")
            if confirm:
                if config_manager.remove_task_from_config(task_id):
                    self.tasks.pop(selected_index) # Update local cache
                    self.update_tasks_listbox()
                    messagebox.showinfo("Success", "Task removed.")
                    # If scheduler is running, we might need to tell it to update/remove this task
                    if scheduler._scheduler_thread and scheduler._scheduler_thread.is_alive():
                         scheduler.remove_task(task_id) # Tell running scheduler
                         print(f"GUI: Instructed running scheduler to remove task {task_id}")
                else:
                    messagebox.showerror("Error", "Failed to remove task from configuration.")
        else:
            messagebox.showerror("Error", "Invalid task selection.")


    def update_tasks_listbox(self):
        self.tasks_listbox.delete(0, tk.END)
        # self.tasks should be kept in sync with config_manager's tasks
        self.tasks = config_manager.get_tasks() # Refresh from source of truth config
        print(f"DEBUG: gui.py -> update_tasks_listbox -> self.tasks from config: {self.tasks}")
        
        # Get current statuses from the running scheduler if it's active
        scheduler_statuses = {}
        if scheduler._scheduler_thread and scheduler._scheduler_thread.is_alive():
            live_tasks_info = scheduler.list_tasks() # This now returns dicts with 'id' and 'time_remaining_str'
            for info in live_tasks_info:
                scheduler_statuses[info["id"]] = info["time_remaining_str"]
        print(f"DEBUG: gui.py -> update_tasks_listbox -> scheduler_statuses: {scheduler_statuses}")

        for i, task in enumerate(self.tasks):
            task_id = task.get("id", "NoID")
            status_icon = "✓" if task.get("enabled", True) else "✗"
            prompt_preview = task['prompt'][:30]
            interval_info = task['interval']

            countdown_str = ""
            if task.get("enabled", True): # Only show countdown for enabled tasks
                if task_id in scheduler_statuses:
                    countdown_str = f"(Next: {scheduler_statuses[task_id]})"
                elif scheduler._scheduler_thread and scheduler._scheduler_thread.is_alive():
                    # Task is enabled but not in live scheduler (e.g., just added, scheduler not refreshed yet)
                    countdown_str = "(Pending schedule)"
                else:
                    countdown_str = "(Scheduler stopped)"


            display_text = f"{status_icon} {task_id[:8]} | {prompt_preview}... | {interval_info} {countdown_str}"
            if task['search_internet']:
                display_text += " (Net)"
            self.tasks_listbox.insert(tk.END, display_text)

    def start_scheduler_gui(self):
        self.save_main_config() # Save current API key and email before starting

        # Ensure self.tasks is up-to-date with the configuration file
        self.tasks = config_manager.get_tasks()
        print(f"DEBUG: gui.py -> start_scheduler_gui -> self.tasks reloaded: {self.tasks}")

        current_api_key = self.api_key_var.get()
        current_email_to = self.email_var.get()
        # SMTP config is loaded from self.config by the scheduler module if needed
        current_smtp_config = self.config.get("smtp_settings", {})

        if not current_api_key:
            messagebox.showerror("Error", "Gemini API Key is required in Configuration.")
            return
        if not current_email_to: # Assuming a default recipient is always needed
            messagebox.showerror("Error", "Default Recipient Email is required in Configuration.")
            return
        
        active_tasks = [task for task in self.tasks if task.get("enabled", True)]
        if not active_tasks:
            messagebox.showinfo("Info", "No enabled tasks to schedule.")
            return
            
        # Pass only enabled tasks to the scheduler
        scheduler.start_scheduler_thread(
            active_tasks,
            current_api_key,
            current_email_to, # This is the default email; tasks might override later if feature is added
            current_smtp_config
        )
        print(f"DEBUG: gui.py -> start_scheduler_gui -> Called scheduler.start_scheduler_thread with active_tasks: {active_tasks}")
        messagebox.showinfo("Scheduler", "Scheduler started with enabled tasks.")
        self.start_button.config(state=tk.DISABLED)
        self.stop_button.config(state=tk.NORMAL)
        self.add_task_button.config(state=tk.DISABLED) # Prevent adding tasks while running
        self.remove_task_button.config(state=tk.DISABLED) # Prevent removing tasks while running


    def stop_scheduler_gui(self):
        scheduler.stop_scheduler_thread()
        messagebox.showinfo("Scheduler", "Scheduler stopped.")
        self.start_button.config(state=tk.NORMAL)
        self.stop_button.config(state=tk.DISABLED)
        self.add_task_button.config(state=tk.NORMAL)
        self.remove_task_button.config(state=tk.NORMAL)

    def on_closing(self):
        """Handle window close event."""
        print("DEBUG: gui.py -> on_closing() CALLED") # DEBUG LOG
        if messagebox.askokcancel("Quit", "Do you want to quit?\nThis will stop the scheduler if it's running."):
            print("DEBUG: gui.py -> on_closing() - User chose to quit.") # DEBUG LOG
            self.save_main_config() # Save any changes in API key/email
            if scheduler._scheduler_thread and scheduler._scheduler_thread.is_alive():
                print("DEBUG: gui.py -> on_closing() is calling stop_scheduler_gui()") # DEBUG LOG
                self.stop_scheduler_gui()
            self.master.destroy()
        else:
            print("DEBUG: gui.py -> on_closing() - User cancelled quit.") # DEBUG LOG


if __name__ == '__main__':
    # This is for testing the GUI in isolation.
    # Real application uses main.py
    root = tk.Tk()
    app = App(root)
    root.mainloop()<|MERGE_RESOLUTION|>--- conflicted
+++ resolved
@@ -109,7 +109,7 @@
         # --- Frame for task actions (Enable/Disable) ---
         # Placed below tasks_display_frame (row=3) and above control_frame
         task_actions_frame = ttk.Frame(master)
-        task_actions_frame.grid(row=4, column=0, columnspan=2, padx=10, pady=(5,0), sticky="ew")
+        task_actions_frame.grid(row=4, column=0, columnspan=2, padx=10, pady=(5,0), sticky="ew") 
 
         self.enable_task_button = ttk.Button(task_actions_frame, text="Enable Selected", command=self.enable_selected_task, state=tk.DISABLED)
         self.enable_task_button.pack(side=tk.LEFT, padx=5)
@@ -127,23 +127,9 @@
 
         self.stop_button = ttk.Button(control_frame, text="Stop Scheduler", command=self.stop_scheduler_gui, state=tk.DISABLED)
         self.stop_button.pack(side=tk.LEFT, padx=5)
-
+        
         self.remove_task_button = ttk.Button(control_frame, text="Remove Selected Task", command=self.remove_selected_task)
-<<<<<<< HEAD
-        self.remove_task_button.pack(side=tk.LEFT, padx=15)
-=======
-        self.remove_task_button.pack(side=tk.LEFT, padx=15) # Spaced out a bit
-
-        # --- Frame for task actions (Enable/Disable) ---
-        task_actions_frame = ttk.Frame(master)
-        task_actions_frame.grid(row=4, column=0, columnspan=2, padx=10, pady=0, sticky="ew") # Placed below listbox, before main controls
-
-        self.enable_task_button = ttk.Button(task_actions_frame, text="Enable Selected", command=self.enable_selected_task, state=tk.DISABLED)
-        self.enable_task_button.pack(side=tk.LEFT, padx=5, pady=(0,5))
-
-        self.disable_task_button = ttk.Button(task_actions_frame, text="Disable Selected", command=self.disable_selected_task, state=tk.DISABLED)
-        self.disable_task_button.pack(side=tk.LEFT, padx=5, pady=(0,5))
->>>>>>> 5ad5172d
+        self.remove_task_button.pack(side=tk.LEFT, padx=15) 
         
         master.grid_columnconfigure(1, weight=1) # Allow task list to expand (col 0 is label)
         master.grid_columnconfigure(2, weight=1) # Allow task details to expand
@@ -178,11 +164,11 @@
             last_sent_str = "N/A"
             if selected_task_data.get("last_sent_time"):
                 try:
-                    from datetime import datetime
+                    from datetime import datetime 
                     dt_obj = datetime.fromisoformat(selected_task_data["last_sent_time"])
                     last_sent_str = dt_obj.strftime("%Y-%m-%d %H:%M:%S")
                 except ValueError:
-                    last_sent_str = selected_task_data["last_sent_time"]
+                    last_sent_str = selected_task_data["last_sent_time"] 
 
             self.details_last_sent_var.set(f"Last Sent: {last_sent_str}")
             self.details_last_response_text.config(state=tk.NORMAL)
@@ -233,12 +219,12 @@
 
             if config_manager.update_task_in_config(task_id, updated_task_data):
                 # Refresh local tasks cache directly for consistency before UI update
-                self.tasks = config_manager.get_tasks()
-
+                self.tasks = config_manager.get_tasks() 
+                
                 # Update listbox and selection state for buttons
-                self.update_tasks_listbox()
+                self.update_tasks_listbox() 
                 # Try to reselect the item to update button states, may need index adjustment if list changes
-                self.tasks_listbox.select_set(selected_index)
+                self.tasks_listbox.select_set(selected_index) 
                 self.on_task_select() # Refresh button states based on new task state
 
                 action = "enabled" if enable_flag else "disabled"

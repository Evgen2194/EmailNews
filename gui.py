--- conflicted
+++ resolved
@@ -44,10 +44,10 @@
         self.test_email_recipient_var = tk.StringVar(value=self.config.get("recipient_email", ""))
         self.test_email_recipient_entry = ttk.Entry(test_email_frame, width=40, textvariable=self.test_email_recipient_var)
         self.test_email_recipient_entry.grid(row=0, column=1, padx=5, pady=5, sticky="ew")
-
+        
         self.send_test_email_button = ttk.Button(test_email_frame, text="Send Test Email", command=self.send_test_email)
         self.send_test_email_button.grid(row=1, column=0, columnspan=2, padx=5, pady=5)
-
+        
         test_email_frame.columnconfigure(1, weight=1) # Allow entry to expand
 
 
@@ -163,7 +163,7 @@
         # Ensure current config (especially SMTP settings) is up-to-date
         # self.save_main_config() # Main config (API key, default email) might not be relevant here
         # SMTP settings are directly from self.config or loaded if SMTP dialog was used.
-
+        
         smtp_settings = self.config.get("smtp_settings")
         test_recipient = self.test_email_recipient_var.get().strip()
 
@@ -174,7 +174,7 @@
         if not smtp_settings or not all(smtp_settings.get(k) for k in ["server", "port", "user"]):
             messagebox.showerror("Error", "SMTP settings are incomplete. Please configure them via 'SMTP Settings'.", parent=self.master)
             return
-
+        
         # Password can be empty for some SMTP setups, so we don't strictly check its presence here,
         # but EmailSender will require it if the server does.
 
@@ -186,14 +186,10 @@
                 smtp_port=int(smtp_settings["port"]), # Ensure port is int
                 smtp_user=smtp_settings["user"],
                 smtp_password=smtp_settings.get("password", ""), # Get password, could be empty
-<<<<<<< HEAD
                 use_tls=smtp_settings.get("use_tls", True),
                 use_ssl=smtp_settings.get("use_ssl", False) # Pass the new SSL setting
-=======
-                use_tls=smtp_settings.get("use_tls", True)
->>>>>>> 4a0460a9
             )
-
+            
             subject = "Test Email from Gemini Task Scheduler"
             body_html = """
             <html><body>
@@ -419,7 +415,7 @@
                 self.config["smtp_settings"]["use_ssl"] = use_ssl_var.get()
 
                 if use_ssl_var.get() and use_tls_var.get():
-                    messagebox.showwarning("SMTP Setting Conflict",
+                    messagebox.showwarning("SMTP Setting Conflict", 
                                            "Both 'Use STARTTLS' and 'Use SSL directly' are selected.\n"
                                            "Direct SSL will be prioritized if both are enabled during sending.\n"
                                            "It's recommended to select only one.",
